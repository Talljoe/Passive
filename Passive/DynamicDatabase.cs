﻿// Copyright (c) 2011 Tall Ambitions, LLC
// See included LICENSE for details.
namespace Passive
{
    using System;
    using System.Collections.Generic;
    using System.Configuration;
    using System.Data;
    using System.Data.Common;
    using System.Dynamic;
    using System.Linq;

    /// <summary>
    ///   A class that wraps your database in Dynamic Funtime
    /// </summary>
    public class DynamicDatabase
    {
<<<<<<< HEAD
        private readonly string _connectionString;
        private readonly DbProviderFactory _factory;
        private readonly Lazy<DatabaseDialect> _dialect;
=======
        private string _connectionString;
        private DbProviderFactory _factory;
        private Lazy<DatabaseCapabilities> _capabilities;
>>>>>>> 8d67f920

        /// <summary>
        /// Initializes a new instance of the <see cref="DynamicDatabase"/> class.
        /// </summary>
        /// <param name="connectionStringName">Name of the connection string.</param>
        /// <param name="databaseDetectors">Classes used to probe the database.</param>
        public DynamicDatabase(string connectionStringName = "", IEnumerable<IDatabaseDetector> databaseDetectors = null)
        {
            if (connectionStringName == "")
            {
                connectionStringName = ConfigurationManager.ConnectionStrings[0].Name;
            }
            var _providerName = "System.Data.SqlClient";
            if (ConfigurationManager.ConnectionStrings[connectionStringName] != null)
            {
                if (!string.IsNullOrWhiteSpace(ConfigurationManager.ConnectionStrings[connectionStringName].ProviderName))
                {
                    _providerName = ConfigurationManager.ConnectionStrings[connectionStringName].ProviderName;
                }
            }
            else
            {
                throw new InvalidOperationException("Can't find a connection string with the name '" +
                                                    connectionStringName + "'");
            }
<<<<<<< HEAD
            databaseDetectors = (databaseDetectors ?? Enumerable.Empty<DatabaseDetector>()).DefaultIfEmpty(new DatabaseDetector());

            this._factory = DbProviderFactories.GetFactory(_providerName);
            this._connectionString = ConfigurationManager.ConnectionStrings[connectionStringName].ConnectionString;
            this._dialect = new Lazy<DatabaseDialect>(
                () => databaseDetectors.Select(dd => dd.Probe(this, _providerName, _connectionString))
                                       .Where(dc => dc != null)
                                       .FirstOrDefault()
                                       ?? new DatabaseDialect());
        }
=======
        	Initialize(ConfigurationManager.ConnectionStrings[connectionStringName].ConnectionString, _providerName);
        }
		/// <summary>
		/// Initializes a new instance of the <see cref="DynamicDatabase"/> class.
		/// </summary>
		/// <param name="connectionString">Database connection string</param>
		/// <param name="providerName">Invariant name of the database provider</param>
		public DynamicDatabase(string connectionString, string providerName)
		{
			Initialize(connectionString, providerName);
		}
		private void Initialize(string connectionString, string providerName)
		{
			_factory = DbProviderFactories.GetFactory(providerName);
			_connectionString = connectionString;
			_capabilities = new Lazy<DatabaseCapabilities>(() => GetCapabilities(providerName));
		}
>>>>>>> 8d67f920

        /// <summary>
        /// Gets the capabilities for this database.
        /// </summary>
        public DatabaseDialect Dialect
        {
            get { return this._dialect.Value; }
        }

        private DbCommand CreateDbCommand(DynamicCommand command, DbTransaction tx = null,
                                          DbConnection connection = null)
        {
            var result = this._factory.CreateCommand();
            result.Connection = connection;
            result.CommandText = command.Sql;
            result.Transaction = tx;
            result.AddParams(command.Arguments);
            return result;
        }

        /// <summary>
        ///   Enumerates the reader yielding the result
        /// </summary>
        public IEnumerable<object> Query(string sql, params object[] args)
        {
            return this.Query(new DynamicCommand {Sql = sql, Arguments = args,});
        }

        /// <summary>
        ///   Enumerates the reader yielding the results
        /// </summary>
        public IEnumerable<object> Query(DynamicCommand command)
        {
            using (var conn = this.OpenConnection())
            {
                var dbCommand = this.CreateDbCommand(command, connection: conn);
                using (var rdr = dbCommand.ExecuteReader(CommandBehavior.CloseConnection))
                {
                    while (rdr.Read())
                    {
                        var d = (IDictionary<string, object>) new ExpandoObject();
                        for (var i = 0; i < rdr.FieldCount; i++)
                        {
                            d.Add(rdr.GetName(i), rdr[i]);
                        }
                        yield return d;
                    }
                }
            }
        }

        /// <summary>
        ///   Runs a query against the database.
        /// </summary>
        public IList<object> Fetch(string sql, params object[] args)
        {
            return this.Fetch(new DynamicCommand {Sql = sql, Arguments = args,}).ToList();
        }

        /// <summary>
        ///   Runs a query against the database.
        /// </summary>
        public IList<object> Fetch(DynamicCommand command)
        {
            return Query(command).ToList();
        }

        /// <summary>
        ///   Returns a single result
        /// </summary>
        public object Scalar(string sql, params object[] args)
        {
            return this.Scalar(new DynamicCommand {Sql = sql, Arguments = args,});
        }

        /// <summary>
        ///   Returns a single result
        /// </summary>
        public object Scalar(DynamicCommand command)
        {
            using (var conn = this.OpenConnection())
                return this.CreateDbCommand(command, connection: conn).ExecuteScalar();
        }

        /// <summary>
        ///   Executes a series of DBCommands in a transaction
        /// </summary>
        public int ExecuteTransaction(params DynamicCommand[] commands)
        {
            return this.Execute(commands, transaction: true);
        }

        /// <summary>
        ///   Executes a single DBCommand
        /// </summary>
        public int Execute(string sql, params object[] args)
        {
            return this.Execute(new DynamicCommand {Sql = sql, Arguments = args,});
        }

        /// <summary>
        ///   Executes a series of DBCommands
        /// </summary>
        public int Execute(params DynamicCommand[] commands)
        {
            return this.Execute(commands, transaction: false);
        }

        /// <summary>
        ///   Executes a series of DBCommands optionally in a transaction
        /// </summary>
        public int Execute(IEnumerable<DynamicCommand> commands, bool transaction = false)
        {
            using (var connection = this.OpenConnection())
            using (var tx = (transaction) ? connection.BeginTransaction() : null)
            {
                var result = commands
                    .Select(cmd => this.CreateDbCommand(cmd, tx, connection))
                    .Aggregate(0, (a, cmd) => a + cmd.ExecuteNonQuery());
                if (tx != null)
                {
                    tx.Commit();
                }
                return result;
            }
        }

        /// <summary>
        ///   Gets a table in the database.
        /// </summary>
        public DynamicModel GetTable(string tableName, string primaryKeyField = "")
        {
            return new DynamicModel(this, tableName, primaryKeyField);
        }

        /// <summary>
        ///   Returns a database connection.
        /// </summary>
        public DbConnection OpenConnection()
        {
            var conn = this._factory.CreateConnection();
            conn.ConnectionString = this._connectionString;
            conn.Open();
            return conn;
        }
    }
}<|MERGE_RESOLUTION|>--- conflicted
+++ resolved
@@ -15,15 +15,9 @@
     /// </summary>
     public class DynamicDatabase
     {
-<<<<<<< HEAD
-        private readonly string _connectionString;
-        private readonly DbProviderFactory _factory;
-        private readonly Lazy<DatabaseDialect> _dialect;
-=======
         private string _connectionString;
         private DbProviderFactory _factory;
-        private Lazy<DatabaseCapabilities> _capabilities;
->>>>>>> 8d67f920
+        private Lazy<DatabaseDialect> _dialect;
 
         /// <summary>
         /// Initializes a new instance of the <see cref="DynamicDatabase"/> class.
@@ -49,36 +43,33 @@
                 throw new InvalidOperationException("Can't find a connection string with the name '" +
                                                     connectionStringName + "'");
             }
-<<<<<<< HEAD
+
+            Initialize(ConfigurationManager.ConnectionStrings[connectionStringName].ConnectionString, _providerName, databaseDetectors);
+        }
+
+        /// <summary>
+        /// Initializes a new instance of the <see cref="DynamicDatabase"/> class.
+        /// </summary>
+        /// <param name="connectionString">Database connection string</param>
+        /// <param name="providerName">Invariant name of the database provider</param>
+        /// <param name="databaseDetectors">Classes used to probe the database.</param>
+        public DynamicDatabase(string connectionString, string providerName, IEnumerable<IDatabaseDetector> databaseDetectors = null)
+        {
+            Initialize(connectionString, providerName, databaseDetectors);
+        }
+
+        private void Initialize(string connectionString, string providerName, IEnumerable<IDatabaseDetector> databaseDetectors = null)
+        {
             databaseDetectors = (databaseDetectors ?? Enumerable.Empty<DatabaseDetector>()).DefaultIfEmpty(new DatabaseDetector());
 
-            this._factory = DbProviderFactories.GetFactory(_providerName);
-            this._connectionString = ConfigurationManager.ConnectionStrings[connectionStringName].ConnectionString;
+            this._factory = DbProviderFactories.GetFactory(providerName);
+            this._connectionString = connectionString;
             this._dialect = new Lazy<DatabaseDialect>(
-                () => databaseDetectors.Select(dd => dd.Probe(this, _providerName, _connectionString))
+                () => databaseDetectors.Select(dd => dd.Probe(this, providerName, connectionString))
                                        .Where(dc => dc != null)
                                        .FirstOrDefault()
                                        ?? new DatabaseDialect());
         }
-=======
-        	Initialize(ConfigurationManager.ConnectionStrings[connectionStringName].ConnectionString, _providerName);
-        }
-		/// <summary>
-		/// Initializes a new instance of the <see cref="DynamicDatabase"/> class.
-		/// </summary>
-		/// <param name="connectionString">Database connection string</param>
-		/// <param name="providerName">Invariant name of the database provider</param>
-		public DynamicDatabase(string connectionString, string providerName)
-		{
-			Initialize(connectionString, providerName);
-		}
-		private void Initialize(string connectionString, string providerName)
-		{
-			_factory = DbProviderFactories.GetFactory(providerName);
-			_connectionString = connectionString;
-			_capabilities = new Lazy<DatabaseCapabilities>(() => GetCapabilities(providerName));
-		}
->>>>>>> 8d67f920
 
         /// <summary>
         /// Gets the capabilities for this database.
